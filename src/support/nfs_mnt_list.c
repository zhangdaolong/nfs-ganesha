/*
 * vim:expandtab:shiftwidth=8:tabstop=8:
 *
 * Copyright CEA/DAM/DIF  (2008)
 * contributeur : Philippe DENIEL   philippe.deniel@cea.fr
 *                Thomas LEIBOVICI  thomas.leibovici@cea.fr
 *
 *
 * This program is free software; you can redistribute it and/or
 * modify it under the terms of the GNU Lesser General Public
 * License as published by the Free Software Foundation; either
 * version 3 of the License, or (at your option) any later version.
 * 
 * This program is distributed in the hope that it will be useful,
 * but WITHOUT ANY WARRANTY; without even the implied warranty of
 * MERCHANTABILITY or FITNESS FOR A PARTICULAR PURPOSE.  See the GNU
 * Lesser General Public License for more details.
 * 
 * You should have received a copy of the GNU Lesser General Public
 * License along with this library; if not, write to the Free Software
 * Foundation, Inc., 51 Franklin Street, Fifth Floor, Boston, MA  02110-1301  USA
 * 
 * ---------------------------------------
 */

/**
 * \file    nfs_mnt_list.c
 * \author  $Author: deniel $
 * \date    $Date: 2005/11/28 17:03:03 $
 * \version $Revision: 1.7 $
 * \brief   routines for managing the mount list.
 *
 * nfs_mnt_list.c : routines for managing the mount list.
 *
 * $Header: /cea/home/cvs/cvs/SHERPA/BaseCvs/GANESHA/src/support/nfs_mnt_list.c,v 1.7 2005/11/28 17:03:03 deniel Exp $
 *
 * $Log: nfs_mnt_list.c,v $
 *
 * Revision 1.6  2005/11/24 13:44:29  deniel
 * ajout du remove dans ipname
 * track list in nfs_mnt_listc.
 *
 * Revision 1.5  2005/10/07 09:33:22  leibovic
 * Correcting bug in nfs_Add_MountList_Entry function
 * ( pnew_mnt_list_entry->ml_next not initialized ).
 *
 * Revision 1.4  2005/10/05 14:03:31  deniel
 * DEBUG ifdef are now much cleaner
 *
 * Revision 1.3  2005/08/11 12:37:28  deniel
 * Added statistics management
 *
 * Revision 1.2  2005/08/03 13:13:59  deniel
 * memset to zero before building the filehandles
 *
 * Revision 1.1  2005/08/03 06:57:54  deniel
 * Added a libsupport for miscellaneous service functions
 *
 * Revision 1.1  2005/07/20 11:49:47  deniel
 * Mount protocol V1/V3 support almost complete
 *
 *
 */
#ifdef HAVE_CONFIG_H
#include "config.h"
#endif

#ifdef _SOLARIS
#include "solaris_port.h"
#endif

#include <stdio.h>
#include <sys/types.h>
#include <ctype.h>              /* for having isalnum */
#include <stdlib.h>             /* for having atoi */
#include <dirent.h>             /* for having MAXNAMLEN */
#include <netdb.h>
#include <netinet/in.h>
#include <arpa/inet.h>
#include <string.h>
#include <pthread.h>
#include <fcntl.h>
#include <sys/file.h>           /* for having FNDELAY */
#include <pwd.h>
#include <grp.h>
#ifdef _USE_GSSRPC
#include <gssrpc/types.h>
#include <gssrpc/rpc.h>
#include <gssrpc/auth.h>
#include <gssrpc/pmap_clnt.h>
#else
#include <rpc/types.h>
#include <rpc/rpc.h>
#include <rpc/auth.h>
#include <rpc/pmap_clnt.h>
#endif
#include "log_functions.h"
#include "stuff_alloc.h"
#include "nfs_core.h"
#include "nfs23.h"
#include "nfs4.h"
#include "fsal.h"
#include "nfs_tools.h"
#include "nfs_exports.h"
#include "nfs_file_handle.h"

/* The server's mount list (we use the native mount v3 structure) */
mountlist MNT_List_head = NULL;
mountlist MNT_List_tail = NULL;

/**
 *
 * nfs_Add_MountList_Entry: Adds a client to the mount list.
 *
 * Adds a client to the mount list.
 *
 * @param hostname [IN] the hostname for the client
 * @param dirpath [IN] the mounted path 
 *
 * @return 1 if successful, 0 otherwise
 *
 */
int nfs_Add_MountList_Entry(char *hostname, char *dirpath)
{
#ifndef _NO_MOUNT_LIST
  mountlist pnew_mnt_list_entry;
#endif

  /* Sanity check */
  if(hostname == NULL || dirpath == NULL)
    return 0;

#ifndef _NO_MOUNT_LIST

  /* Allocate the new entry */
  if((pnew_mnt_list_entry = (mountlist) Mem_Alloc_Label(sizeof(struct mountbody),
                                                        "struct mountbody")) == NULL)
    return 0;

  memset(pnew_mnt_list_entry, 0, sizeof(struct mountbody));

  if((pnew_mnt_list_entry->ml_hostname = (char *)Mem_Alloc_Label(MAXHOSTNAMELEN, "ml_hostname")) == NULL)
    {
      Mem_Free(pnew_mnt_list_entry);
      return 0;
    }
  memset(pnew_mnt_list_entry->ml_hostname, 0, MAXHOSTNAMELEN);

  if((pnew_mnt_list_entry->ml_directory = (char *)Mem_Alloc_Label(MAXPATHLEN, "ml_directory")) == NULL)
    {
      Mem_Free(pnew_mnt_list_entry->ml_hostname);
      Mem_Free(pnew_mnt_list_entry);
      return 0;
    }
  memset(pnew_mnt_list_entry->ml_directory, 0, MAXPATHLEN);

  /* Copy the data */
  strncpy(pnew_mnt_list_entry->ml_hostname, hostname, MAXHOSTNAMELEN);
  strncpy(pnew_mnt_list_entry->ml_directory, dirpath, MAXPATHLEN);

  /* initialize next pointer */
  pnew_mnt_list_entry->ml_next = NULL;

  /* This should occur only for the first mount */
  if(MNT_List_head == NULL)
    {
      MNT_List_head = pnew_mnt_list_entry;
    }

  /* Append to the tail of the list */
  if(MNT_List_tail == NULL)
    MNT_List_tail = pnew_mnt_list_entry;
  else
    {
      MNT_List_tail->ml_next = pnew_mnt_list_entry;
      MNT_List_tail = pnew_mnt_list_entry;
    }

  if(isFullDebug(COMPONENT_NFSPROTO))
    nfs_Print_MountList();

  if(isFullDebug(COMPONENT_MEMCORRUPT))
    {
      if(!BuddyCheck(MNT_List_head) || !BuddyCheck(MNT_List_tail))
        {
          LogFullDebug(COMPONENT_MEMCORRUPT,
<<<<<<< HEAD
                  "Memory corruption in nfs_Add_MountList_Entry. Head = %p, Tail = %p.",
                  MNT_List_head, MNT_List_tail);
=======
                       "Memory corruption in nfs_Add_MountList_Entry. Head = %p, Tail = %p.",
                       MNT_List_head, MNT_List_tail);
>>>>>>> c680457a
        }
      if(!BuddyCheck(pnew_mnt_list_entry->ml_hostname)
         || !BuddyCheck(pnew_mnt_list_entry->ml_directory))
        {
          LogFullDebug(COMPONENT_MEMCORRUPT,
<<<<<<< HEAD
                  "Memory corruption in nfs_Add_MountList_Entry. Hostname = %p, Directory = %p.",
                  pnew_mnt_list_entry->ml_hostname, pnew_mnt_list_entry->ml_directory);
=======
                       "Memory corruption in nfs_Add_MountList_Entry. Hostname = %p, Directory = %p.",
                       pnew_mnt_list_entry->ml_hostname,
                       pnew_mnt_list_entry->ml_directory);
>>>>>>> c680457a
        }
    }

#endif

  return 1;
}                               /* nfs_Add_MountList_Entry */

/**
 *
 * nfs_Remove_MountList_Entry: Removes a client to the mount list.
 *
 * Removes a client to the mount list.
 *
 * @param hostname [IN] the hostname for the client
 * @param path [IN] the mounted path 
 *
 * @return 1 if successful, 0 otherwise
 *
 */
int nfs_Remove_MountList_Entry(char *hostname, char *dirpath)
{
#ifndef _NO_MOUNT_LIST
  mountlist piter_mnt_list_entry;
  mountlist piter_mnt_list_entry_prev;
  int found = 0;
#endif

  if(hostname == NULL)
    return 0;

#ifndef _NO_MOUNT_LIST

  piter_mnt_list_entry_prev = NULL;

  for(piter_mnt_list_entry = MNT_List_head;
      piter_mnt_list_entry != NULL; piter_mnt_list_entry = piter_mnt_list_entry->ml_next)
    {

      if(isFullDebug(COMPONENT_MEMCORRUPT))
        {
          if(!BuddyCheck(piter_mnt_list_entry)
             || !BuddyCheck(piter_mnt_list_entry->ml_hostname)
             || !BuddyCheck(piter_mnt_list_entry->ml_directory))
            {
              LogFullDebug(COMPONENT_MEMCORRUPT,
<<<<<<< HEAD
                      "Memory corruption in nfs_Remove_MountList_Entry. Current = %p, Head = %p, Tail = %p.",
                      piter_mnt_list_entry, MNT_List_head, MNT_List_tail);
=======
                           "Memory corruption in nfs_Remove_MountList_Entry. Current = %p, Head = %p, Tail = %p.",
                           piter_mnt_list_entry, MNT_List_head, MNT_List_tail);
>>>>>>> c680457a
            }
        }

      /* BUGAZOMEU: pas de verif sur le path */
      if(!strncmp(piter_mnt_list_entry->ml_hostname, hostname, MAXHOSTNAMELEN)
         /*  && !strncmp( piter_mnt_list_entry->ml_directory, dirpath, MAXPATHLEN ) */ )
        {
          found = 1;
          break;
        }

      piter_mnt_list_entry_prev = piter_mnt_list_entry;

    }

  if(found)
    {
      /* remove head item ? */
      if(piter_mnt_list_entry_prev == NULL)
        MNT_List_head = MNT_List_head->ml_next;
      else
        piter_mnt_list_entry_prev->ml_next = piter_mnt_list_entry->ml_next;

      /* remove tail item ? */
      if(MNT_List_tail == piter_mnt_list_entry)
        MNT_List_tail = piter_mnt_list_entry_prev;

      Mem_Free(piter_mnt_list_entry->ml_hostname);
      Mem_Free(piter_mnt_list_entry->ml_directory);
      Mem_Free(piter_mnt_list_entry);

    }

  if(isFullDebug(COMPONENT_NFSPROTO))
    nfs_Print_MountList();

#endif

  return 1;
}                               /* nfs_Remove_MountList_Entry */

/**
 *
 * nfs_Purge_MountList: Purges the whole mount list.
 *
 * Purges the whole mount list.
 *
 * @param none (take no argument)
 *
 * @return 1 if successful, 0 otherwise
 *
 */
int nfs_Purge_MountList(void)
{
  mountlist piter_mnt_list_entry, piter_mnt_list_entry_next;

  piter_mnt_list_entry = MNT_List_head;
  piter_mnt_list_entry_next = MNT_List_head;

#ifndef _NO_MOUNT_LIST

  while(piter_mnt_list_entry_next != NULL)
    {
      piter_mnt_list_entry_next = piter_mnt_list_entry->ml_next;
      Mem_Free(piter_mnt_list_entry->ml_hostname);
      Mem_Free(piter_mnt_list_entry->ml_directory);
      Mem_Free(piter_mnt_list_entry);
      piter_mnt_list_entry = piter_mnt_list_entry_next;
    }

  MNT_List_head = NULL;
  MNT_List_tail = NULL;

  if(isFullDebug(COMPONENT_NFSPROTO))
    nfs_Print_MountList();

#endif

  return 1;
}                               /* nfs_Purge_MountList */

/**
 *
 * nfs_Init_MountList: Initializes the mount list.
 *
 * Initializes the mount list.
 *
 * @param none (take no argument)
 *
 * @return 1 if successful, 0 otherwise
 *
 */
int nfs_Init_MountList(void)
{
  MNT_List_head = NULL;
  MNT_List_tail = NULL;

  if(isFullDebug(COMPONENT_NFSPROTO))
    nfs_Print_MountList();

  return 1;
}                               /* nfs_Init_MountList */

/**
 *
 * nfs_Get_MountList: Returns the mount list.
 *
 * Returns the mount list.
 *
 * @param none (take no argument)
 *
 * @return the mount list (NULL if mount list is empty)
 *
 */
mountlist nfs_Get_MountList(void)
{
  if(isFullDebug(COMPONENT_NFSPROTO))
    nfs_Print_MountList();

  return MNT_List_head;
}                               /* nfs_Get_MountList */

/**
 *
 * nfs_Print_MountList: Prints the mount list (for debugging purpose).
 *
 * Prints the mount list (for debugging purpose).
 *
 * @param none (take no argument)
 *
 * @return nothing (void function)
 *
 */
void nfs_Print_MountList(void)
{
  mountlist piter_mnt_list_entry = NULL;

  if(MNT_List_head == NULL)
    LogFullDebug(COMPONENT_NFSPROTO, "Mount List Entry is empty");

  for(piter_mnt_list_entry = MNT_List_head;
      piter_mnt_list_entry != NULL; piter_mnt_list_entry = piter_mnt_list_entry->ml_next)
    LogFullDebug(COMPONENT_NFSPROTO,
                 "Mount List Entry : ml_hostname=%s   ml_directory=%s",
                 piter_mnt_list_entry->ml_hostname,
                 piter_mnt_list_entry->ml_directory);

  return;
}                               /* nfs_Print_MountList */<|MERGE_RESOLUTION|>--- conflicted
+++ resolved
@@ -184,26 +184,16 @@
       if(!BuddyCheck(MNT_List_head) || !BuddyCheck(MNT_List_tail))
         {
           LogFullDebug(COMPONENT_MEMCORRUPT,
-<<<<<<< HEAD
-                  "Memory corruption in nfs_Add_MountList_Entry. Head = %p, Tail = %p.",
-                  MNT_List_head, MNT_List_tail);
-=======
                        "Memory corruption in nfs_Add_MountList_Entry. Head = %p, Tail = %p.",
                        MNT_List_head, MNT_List_tail);
->>>>>>> c680457a
         }
       if(!BuddyCheck(pnew_mnt_list_entry->ml_hostname)
          || !BuddyCheck(pnew_mnt_list_entry->ml_directory))
         {
           LogFullDebug(COMPONENT_MEMCORRUPT,
-<<<<<<< HEAD
-                  "Memory corruption in nfs_Add_MountList_Entry. Hostname = %p, Directory = %p.",
-                  pnew_mnt_list_entry->ml_hostname, pnew_mnt_list_entry->ml_directory);
-=======
                        "Memory corruption in nfs_Add_MountList_Entry. Hostname = %p, Directory = %p.",
                        pnew_mnt_list_entry->ml_hostname,
                        pnew_mnt_list_entry->ml_directory);
->>>>>>> c680457a
         }
     }
 
@@ -250,13 +240,8 @@
              || !BuddyCheck(piter_mnt_list_entry->ml_directory))
             {
               LogFullDebug(COMPONENT_MEMCORRUPT,
-<<<<<<< HEAD
-                      "Memory corruption in nfs_Remove_MountList_Entry. Current = %p, Head = %p, Tail = %p.",
-                      piter_mnt_list_entry, MNT_List_head, MNT_List_tail);
-=======
                            "Memory corruption in nfs_Remove_MountList_Entry. Current = %p, Head = %p, Tail = %p.",
                            piter_mnt_list_entry, MNT_List_head, MNT_List_tail);
->>>>>>> c680457a
             }
         }
 
