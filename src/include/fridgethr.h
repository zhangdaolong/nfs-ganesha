/*
 *
 *
 * Copyright CEA/DAM/DIF  (2008)
 * contributeur : Philippe DENIEL   philippe.deniel@cea.fr
 *                Thomas LEIBOVICI  thomas.leibovici@cea.fr
 *
 *
 * This program is free software; you can redistribute it and/or
 * modify it under the terms of the GNU Lesser General Public
 * License as published by the Free Software Foundation; either
 * version 3 of the License, or (at your option) any later version.
 *
 * This program is distributed in the hope that it will be useful,
 * but WITHOUT ANY WARRANTY; without even the implied warranty of
 * MERCHANTABILITY or FITNESS FOR A PARTICULAR PURPOSE.  See the GNU
 * Lesser General Public License for more details.
 *
 * You should have received a copy of the GNU Lesser General Public
 * License along with this library; if not, write to the Free Software
 * Foundation, Inc., 51 Franklin Street, Fifth Floor, Boston, MA
 * 02110-1301 USA
 *
 * ---------------------------------------
 */

/**
 * @defgroup fridgethr Thread Fridge
 *
 * The thread fridge provides a simple implementation of a thread pool
 * built atop POSIX threading capabilities.
 *
 * @{
 */

/**
 * @file fridgethr.c
 * @brief Header for the thread fridge
 */

#ifndef FRIDGETHR_H
#define FRIDGETHR_H

#include <stdlib.h>
#include <stdint.h>
#include <stdbool.h>
#include "nlm_list.h"

struct fridgethr;

/*< Decoder thread pool */
extern struct fridgethr *req_fridge;

/**
 * @brief A given thread in the fridge
 */

struct fridgethr_entry {
	/**
	 * @brief Thread context
	 */
	struct fridgethr_context {
		uint32_t uflags; /*< Flags (for any use) */
		pthread_t id;	/*< Thread ID */
<<<<<<< HEAD
		pthread_mutex_t mtx; /*< Mutex for fiddling this
					 thread */
		pthread_cond_t cv; /*< Condition variable to wait for sync */
		sigset_t sigmask; /*< This thread's signal mask */
		bool woke; /*< Set to false on first run and if wait
			       in fridgethr_freeze didn't time out. */
		void *thread_info; /*< Information belonging to the
				       user and associated with the
				       thread.	Never modified by the
				       fridgethr code. */
		void (*func)(struct fridgethr_context *); /*< Function being
							      executed */
		void *arg; /*< Functions argument */
=======
		pthread_mutex_t mtx;	/*< Mutex for fiddling this
					   thread */
		pthread_cond_t cv;	/*< Condition variable to wait for sync
					 */
		sigset_t sigmask;	/*< This thread's signal mask */
		bool woke;	/*< Set to false on first run and if wait
				   in fridgethr_freeze didn't time out. */
		void *thread_info;	/*< Information belonging to the
					   user and associated with the
					   thread.  Never modified by the
					   fridgethr code. */
		void (*func) (struct fridgethr_context *); /*< Function being
							       executed */
		void *arg;	/*< Functions argument */
>>>>>>> 62dd9522
	} ctx;
	uint32_t flags; /*< Thread-fridge flags (for handoff) */
	bool frozen; /*< Thread is frozen */
	struct timespec timeout; /*< Wait timeout */
	struct glist_head thread_link; /*< Link in the list of all
					   threads */
	struct glist_head idle_link; /*< Link in the idle queue */
	struct fridgethr *fr; /*< The fridge we belong to */
};

/**
 * @brief Fridge flavor, governing style of operation.
 */

typedef enum {
	fridgethr_flavor_worker = 0, /*< Take submitted jobs, do them,
					 and then wait for more work
					 to be submitted. */
	fridgethr_flavor_looper = 1 /*< Each thread takes a single
					job and repeats it. */
} fridgethr_flavor_t;

/**
 * @brief Enumeration governing requests when the fridge is full
 */

typedef enum {
	fridgethr_defer_fail = 0, /*< If the fridge is full, return an
				      error immediately.  This is the
				      only allowable value for
				      fridgethr_flavor_looper. */
	fridgethr_defer_queue = 1, /*< If the fridge is full, queue
				       requests for later and return
				       immediately. */
	fridgethr_defer_block = 2 /*< if the fridge is full, wait for
				      a thread to become available and
				      execute on it.  Optionally,
				      return an error on timeout. */
} fridgethr_defer_t;

/**
 * @brief Parameters set at fridgethr_init
 */

struct fridgethr_params {
	uint32_t thr_max; /*< Maximum number of threads */
	uint32_t thr_min; /*< Low watermark for threads.  Do not
			      expire threads out if we have this many
			      or fewer. */
	time_t thread_delay; /*< Time frozen threads will wait after
				 performing work.  For
				 fridgethr_flavor_worker fridges,
				 threads exit if they are above the
				 low water mark and no work is
				 available after timeout.  For
				 fridgethr_flavor_looper fridges,
				 sleep for this period before
				 re-executing the supplied
				 function. */
	fridgethr_flavor_t flavor; /*< Execution flavor for this
				       fridge. */
	fridgethr_defer_t deferment; /*< Deferment strategy for this
					 fridge */
	time_t block_delay; /*< How long to wait before a thread
				becomes available. */
	/**
	 * If non-NULL, run after every submitted job.
	 */
	void (*task_cleanup)(struct fridgethr_context *);
	/**
	 * If non-NULL, called on thread creation just before we start
	 * work, but after we set the function name (so it can be
	 * overridden.)
	 */
	void (*thread_initialize)(struct fridgethr_context *);
	/**
	 * If non-NULL, called on thread exit, just before the context
	 * is freed.
	 */
	void (*thread_finalize)(struct fridgethr_context *);
	/**
	 * Use this function to wake up all threads on a state
	 * transition.	Specifying this function implies that the
	 * worker in a thread will wait for more work on its own. The
	 * run function must be written either so that it exits after
	 * any given piece of work or such that it calls @c
	 * fridgethr_you_should_break before waiting.
	 */
	void (*wake_threads)(void *);
	/* Argument for wake_threads */
	void *wake_threads_arg;
};

/**
 * @brief Queued requests
 */
struct fridgethr_work {
	struct glist_head link;	/*< Link in the work queue */
	void (*func)(struct fridgethr_context *); /*< Function being
						      executed */
	void *arg; /*< Functions argument */
};

/**
 * @brief Commands a caller can issue
 */

typedef enum {
	fridgethr_comm_run, /*< Demand all threads execute */
	fridgethr_comm_pause, /*< Demand all threads suspend */
	fridgethr_comm_stop /*< Demand all threads exit */
} fridgethr_comm_t;

/**
 * @brief Structure representing a group of threads
 */

struct fridgethr {
<<<<<<< HEAD
	char *s; /*< Name for this fridge */
	struct fridgethr_params p; /*< Parameters */
	pthread_mutex_t mtx; /*< Mutex */
	pthread_attr_t attr; /*< Creation attributes */
	struct glist_head thread_list; /*< List of threads */
	uint32_t nthreads; /*< Number of threads in fridge */
	struct glist_head idle_q; /*< Idle threads */
	uint32_t nidle; /*< Number of idle threads */
	uint32_t flags; /*< Fridge-wide flags */
	fridgethr_comm_t command; /*< Command state */
	void (*cb_func)(void *); /*< Callback on command completion */
	void *cb_arg; /*< Argument for completion callback */
	pthread_mutex_t *cb_mtx; /*< Mutex for completion condition variable */
	pthread_cond_t *cb_cv; /*< Condition variable, signalled on
=======
	char *s;		/*< Name for this fridge */
	struct fridgethr_params p;	/*< Parameters */
	pthread_mutex_t mtx;	/*< Mutex */
	pthread_attr_t attr;	/*< Creation attributes */
	struct glist_head thread_list;	/*< List of threads */
	uint32_t nthreads;	/*< Number of threads in fridge */
	struct glist_head idle_q;	/*< Idle threads */
	uint32_t nidle;		/*< Number of idle threads */
	uint32_t flags;		/*< Fridge-wide flags */
	fridgethr_comm_t command;	/*< Command state */
	void (*cb_func) (void *);	/*< Callback on command completion */
	void *cb_arg;		/*< Argument for completion callback */
	pthread_mutex_t *cb_mtx;	/*< Mutex for completion condition
					    variable */
	pthread_cond_t *cb_cv;	/*< Condition variable, signalled on
>>>>>>> 62dd9522
				   completion */
	bool transitioning; /*< Changing state */
	union {
		struct glist_head work_q; /*< Work queued */
		struct {
			pthread_cond_t cond; /*< Condition variable on which
						 we wait for a thread to become
						 available. */
			uint32_t waiters; /*< Requests blocked waiting for a
					      thread. */
		} block;
	} deferment;
};

#define fridgethr_flag_none 0x0000 /*< Null flag */
#define fridgethr_flag_available 0x0001 /*< I am available to be
					    dispatched */
#define fridgethr_flag_dispatched 0x0002 /*< You have been dispatched */

int fridgethr_init(struct fridgethr **, const char *,
		   const struct fridgethr_params *);
void fridgethr_destroy(struct fridgethr *);

int fridgethr_submit(struct fridgethr *, void (*)(struct fridgethr_context *),
		     void *);
int fridgethr_wake(struct fridgethr *);

int fridgethr_pause(struct fridgethr *, pthread_mutex_t *, pthread_cond_t *,
		    void (*)(void *), void *);
int fridgethr_stop(struct fridgethr *, pthread_mutex_t *, pthread_cond_t *,
		   void (*)(void *), void *);
int fridgethr_start(struct fridgethr *, pthread_mutex_t *, pthread_cond_t *,
		    void (*)(void *), void *);
int fridgethr_sync_command(struct fridgethr *, fridgethr_comm_t, time_t);
bool fridgethr_you_should_break(struct fridgethr_context *);
int frigethr_populate(struct fridgethr *, void (*)(struct fridgethr_context *),
		      void *);

void fridgethr_setwait(struct fridgethr_context *ctx, time_t thread_delay);
time_t fridgethr_getwait(struct fridgethr_context *ctx);

void fridgethr_cancel(struct fridgethr *fr);

extern struct fridgethr *general_fridge;
int general_fridge_init(void);
int general_fridge_shutdown(void);

#endif				/* FRIDGETHR_H */

/** @} */<|MERGE_RESOLUTION|>--- conflicted
+++ resolved
@@ -62,21 +62,6 @@
 	struct fridgethr_context {
 		uint32_t uflags; /*< Flags (for any use) */
 		pthread_t id;	/*< Thread ID */
-<<<<<<< HEAD
-		pthread_mutex_t mtx; /*< Mutex for fiddling this
-					 thread */
-		pthread_cond_t cv; /*< Condition variable to wait for sync */
-		sigset_t sigmask; /*< This thread's signal mask */
-		bool woke; /*< Set to false on first run and if wait
-			       in fridgethr_freeze didn't time out. */
-		void *thread_info; /*< Information belonging to the
-				       user and associated with the
-				       thread.	Never modified by the
-				       fridgethr code. */
-		void (*func)(struct fridgethr_context *); /*< Function being
-							      executed */
-		void *arg; /*< Functions argument */
-=======
 		pthread_mutex_t mtx;	/*< Mutex for fiddling this
 					   thread */
 		pthread_cond_t cv;	/*< Condition variable to wait for sync
@@ -91,7 +76,6 @@
 		void (*func) (struct fridgethr_context *); /*< Function being
 							       executed */
 		void *arg;	/*< Functions argument */
->>>>>>> 62dd9522
 	} ctx;
 	uint32_t flags; /*< Thread-fridge flags (for handoff) */
 	bool frozen; /*< Thread is frozen */
@@ -210,22 +194,6 @@
  */
 
 struct fridgethr {
-<<<<<<< HEAD
-	char *s; /*< Name for this fridge */
-	struct fridgethr_params p; /*< Parameters */
-	pthread_mutex_t mtx; /*< Mutex */
-	pthread_attr_t attr; /*< Creation attributes */
-	struct glist_head thread_list; /*< List of threads */
-	uint32_t nthreads; /*< Number of threads in fridge */
-	struct glist_head idle_q; /*< Idle threads */
-	uint32_t nidle; /*< Number of idle threads */
-	uint32_t flags; /*< Fridge-wide flags */
-	fridgethr_comm_t command; /*< Command state */
-	void (*cb_func)(void *); /*< Callback on command completion */
-	void *cb_arg; /*< Argument for completion callback */
-	pthread_mutex_t *cb_mtx; /*< Mutex for completion condition variable */
-	pthread_cond_t *cb_cv; /*< Condition variable, signalled on
-=======
 	char *s;		/*< Name for this fridge */
 	struct fridgethr_params p;	/*< Parameters */
 	pthread_mutex_t mtx;	/*< Mutex */
@@ -241,7 +209,6 @@
 	pthread_mutex_t *cb_mtx;	/*< Mutex for completion condition
 					    variable */
 	pthread_cond_t *cb_cv;	/*< Condition variable, signalled on
->>>>>>> 62dd9522
 				   completion */
 	bool transitioning; /*< Changing state */
 	union {
