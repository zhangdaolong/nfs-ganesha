--- conflicted
+++ resolved
@@ -641,38 +641,23 @@
  */
 int Init_nlm_hash(void)
 {
-	ht_nsm_client = HashTable_Init(&nfs_param.nsm_client_hash_param);
-
-<<<<<<< HEAD
-	if ((ht_nsm_client =
-	     hashtable_init(&nfs_param.nsm_client_hash_param)) == NULL) {
-=======
+	ht_nsm_client = hashtable_init(&nfs_param.nsm_client_hash_param);
+
 	if (ht_nsm_client == NULL) {
->>>>>>> 2d25a884
 		LogCrit(COMPONENT_STATE, "Cannot init NSM Client cache");
 		return -1;
 	}
 
-<<<<<<< HEAD
-	if ((ht_nlm_client =
-	     hashtable_init(&nfs_param.nlm_client_hash_param)) == NULL) {
-=======
-	ht_nlm_client = HashTable_Init(&nfs_param.nlm_client_hash_param);
+	ht_nlm_client = hashtable_init(&nfs_param.nlm_client_hash_param);
 
 	if (ht_nlm_client == NULL) {
->>>>>>> 2d25a884
 		LogCrit(COMPONENT_STATE, "Cannot init NLM Client cache");
 		return -1;
 	}
 
-<<<<<<< HEAD
-	if ((ht_nlm_owner =
-	     hashtable_init(&nfs_param.nlm_owner_hash_param)) == NULL) {
-=======
-	ht_nlm_owner = HashTable_Init(&nfs_param.nlm_owner_hash_param);
+	ht_nlm_owner = hashtable_init(&nfs_param.nlm_owner_hash_param);
 
 	if (ht_nlm_owner == NULL) {
->>>>>>> 2d25a884
 		LogCrit(COMPONENT_STATE, "Cannot init NLM Owner cache");
 		return -1;
 	}
