--- conflicted
+++ resolved
@@ -180,13 +180,9 @@
 
 int nfs41_Init_session_id(hash_parameter_t *param)
 {
-<<<<<<< HEAD
-	if ((ht_session_id = hashtable_init(param)) == NULL) {
-=======
-	ht_session_id = HashTable_Init(param);
+	ht_session_id = hashtable_init(param);
 
 	if (ht_session_id == NULL) {
->>>>>>> 2d25a884
 		LogCrit(COMPONENT_SESSIONS,
 			"NFS SESSION_ID: Cannot init Session Id cache");
 		return -1;
