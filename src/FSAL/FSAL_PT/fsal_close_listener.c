--- conflicted
+++ resolved
@@ -176,51 +176,9 @@
 
 int ptfsal_implicit_close_for_nfs(int handle_index_to_close, int close_style)
 {
-<<<<<<< HEAD
-  ccl_context_t context;
-  int close_rc;
-  CACHE_TABLE_ENTRY_T cacheEntry;
-  char fsi_name[PATH_MAX];
-  char key[FSI_PERSISTENT_HANDLE_N_BYTES];
-  int rc;
-
-  if (CCL_CHECK_HANDLE_INDEX(handle_index_to_close) < 0) {
-    FSI_TRACE(FSI_ERR, "Invalid handle index to close = %d",
-              handle_index_to_close);
-    return -1;
-  }
-
-  memset (&context, 0, sizeof(context));
-  context.export_id = g_fsi_handles_fsal->m_handle[handle_index_to_close].m_exportId;
-  context.uid       = geteuid();
-  context.gid       = getegid();
-  FSI_TRACE(FSI_NOTICE, "Closing handle [%d] close_style[%d]", handle_index_to_close, close_style);
-
-  memset (&cacheEntry, 0x00, sizeof(CACHE_TABLE_ENTRY_T));
-  memcpy (key,
-          &g_fsi_handles_fsal->m_handle[handle_index_to_close].m_stat.st_persistentHandle.handle[0],
-          FSI_PERSISTENT_HANDLE_N_BYTES);
-  cacheEntry.key =  key;
-
-  close_rc = ccl_close(&context, handle_index_to_close, close_style);
-
-  if (close_rc != -1) {
-    pthread_mutex_lock(&g_fsi_name_handle_mutex);
-    rc = fsi_cache_deleteEntry(&g_fsi_name_handle_cache_opened_files, &cacheEntry);
-    pthread_mutex_unlock(&g_fsi_name_handle_mutex);
-    if (rc != FSI_IPC_EOK) {
-      FSI_TRACE(FSI_ERR, "Failed to delete cache entry to cache ID = %d",
-          g_fsi_name_handle_cache_opened_files.cacheMetaData.cacheTableID);
-      ptfsal_print_handle(cacheEntry.key);
-    }
-  }
-
-  return (close_rc);
-=======
   int rc;
   rc = CCL_IMPLICIT_CLOSE_FOR_NFS(handle_index_to_close, close_style);
   FSI_TRACE(FSI_DEBUG, "Returned rc=%d", rc);
   return rc;
->>>>>>> 7a6fd249
 }
 
