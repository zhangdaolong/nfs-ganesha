/*
 * vim:expandtab:shiftwidth=8:tabstop=8:
 *
 * Copyright CEA/DAM/DIF  (2008)
 * contributeur : Philippe DENIEL   philippe.deniel@cea.fr
 *                Thomas LEIBOVICI  thomas.leibovici@cea.fr
 *
 *
 * This program is free software; you can redistribute it and/or
 * modify it under the terms of the GNU Lesser General Public
 * License as published by the Free Software Foundation; either
 * version 3 of the License, or (at your option) any later version.
 * 
 * This program is distributed in the hope that it will be useful,
 * but WITHOUT ANY WARRANTY; without even the implied warranty of
 * MERCHANTABILITY or FITNESS FOR A PARTICULAR PURPOSE.  See the GNU
 * Lesser General Public License for more details.
 * 
 * You should have received a copy of the GNU Lesser General Public
 * License along with this library; if not, write to the Free Software
 * Foundation, Inc., 51 Franklin Street, Fifth Floor, Boston, MA  02110-1301  USA
 * 
 * ---------------------------------------
 */

/**
 * \file    nfs_main.c
 * \author  $Author: deniel $
 * \brief   The file that contain the 'main' routine for the nfsd.
 *
 * nfs_main.c : The file that contain the 'main' routine for the nfsd.
 *
 *
 */
#ifdef HAVE_CONFIG_H
#include "config.h"
#endif

#ifdef _SOLARIS
#include "solaris_port.h"
#endif

#include "nfs_init.h"
#include "fsal.h"
#include "log_macros.h"
#include <stdio.h>
#include <string.h>
#include <pthread.h>
#include <signal.h>             /* for sigaction */
#include <errno.h>

/* parameters for NFSd startup and default values */

nfs_start_info_t my_nfs_start_info = {
  .flush_datacache_mode = FALSE,
  .dump_default_config = FALSE,
  .nb_flush_threads = 1,
  .flush_behaviour = CACHE_CONTENT_FLUSH_AND_DELETE,
  .lw_mark_trigger = FALSE
};

char *my_config_path = "/etc/ganesha/ganesha.conf";
char log_path[MAXPATHLEN] = "";
char exec_name[MAXPATHLEN] = "nfs-ganesha";
char host_name[MAXHOSTNAMELEN] = "localhost";
int debug_level = -1;
int detach_flag = FALSE;
char ganesha_exec_path[MAXPATHLEN];

<<<<<<< HEAD
extern fsal_functions_t fsal_functions;
extern fsal_const_t fsal_consts;
=======
/* States managed by signal handler */
extern unsigned int sigusr1_triggered ;
extern unsigned int sigterm_triggered ;
extern unsigned int sighup_triggered  ;
>>>>>>> 48296346

/* command line syntax */

char options[] = "h@RTdS:F:S:P:f:L:N:";
char usage[] =
    "Usage: %s [-hd][-L <logfile>][-N <dbg_lvl>][-f <config_file>]\n"
    "\t[-h]                display this help\n"
    "\t[-L <logfile>]      set the default logfile for the daemon\n"
    "\t[-N <dbg_lvl>]      set the verbosity level\n"
    "\t[-f <config_file>]  set the config file to be used\n"
    "\t[-d]                the daemon starts in background, in a new process group\n"
    "\t[-R]                daemon will manage RPCSEC_GSS (default is no RPCSEC_GSS)\n"
    "\t[-T]                dump the default configuration on stdout\n"
    "\t[-F] <nb_flushers>  flushes the data cache with purge, but do not answer to requests\n"
    "\t[-S] <nb_flushers>  flushes the data cache without purge, but do not answer to requests\n"
    "\t[-P] <nb_flushers>  flushes the data cache with purge until lw mark is reached, then just sync. Do not answer to requests\n"
    "----------------- Signals ----------------\n"
    "SIGUSR1    : Enable/Disable File Content Cache forced flush\n"
    "SIGTERM    : Cleanly terminate the program\n"
    "------------- Default Values -------------\n"
    "LogFile    : /tmp/nfs-ganesha.log\n"
    "DebugLevel : NIV_EVENT\n" "ConfigFile : /etc/ganesha/ganesha.conf\n";

/**
 * main: simply the main function.
 *
 * The 'main' function as in every C program. 
 * 
 * @param argc number of arguments
 * @param argv array of arguments
 * 
 * @return status to calling program by calling the exit(3C) function.
 *
 */

int main(int argc, char *argv[])
{
  char *tempo_exec_name = NULL;
  char localmachine[MAXHOSTNAMELEN];
  int c;
#ifndef HAVE_DAEMON
  pid_t son_pid;
#endif
  sigset_t signals_to_block;

  int fsalid = -1 ;
  unsigned int i = 0 ;
  int nb_fsal = NB_AVAILABLE_FSAL ;
  path_str_t fsal_path_param[NB_AVAILABLE_FSAL];
  path_str_t fsal_path_lib;

  /* retrieve executable file's name */
  strncpy(ganesha_exec_path, argv[0], MAXPATHLEN);

  if((tempo_exec_name = strrchr(argv[0], '/')) != NULL)
    strcpy((char *)exec_name, tempo_exec_name + 1);

  if(*exec_name == '\0')
    strcpy((char *)exec_name, argv[0]);

  /* get host name */
  if(gethostname(localmachine, sizeof(localmachine)) != 0)
    {
      fprintf(stderr, "Could not get local host name, exiting...");
      exit(1);
    }
  else
    strncpy(host_name, localmachine, MAXHOSTNAMELEN);

  strcpy(config_path, my_config_path);

  /* now parsing options with getopt */
  while((c = getopt(argc, argv, options)) != EOF)
    {
      switch (c)
        {
        case '@':
          /* A litlle backdoor to keep track of binary versions */
          printf("%s compiled on %s at %s\n", exec_name, __DATE__, __TIME__);
          printf("Release = %s\n", VERSION);
          printf("Release comment = %s\n", VERSION_COMMENT);
          exit(0);
          break;

        case 'L':
          /* Default Log */
          strncpy(log_path, optarg, MAXPATHLEN);
          break;

        case 'N':
          /* debug level */
          debug_level = ReturnLevelAscii(optarg);
          if(debug_level == -1)
            {
              fprintf(stderr,
                      "Invalid value for option 'N': NIV_NULL, NIV_MAJ, NIV_CRIT, NIV_EVENT, NIV_DEBUG or NIV_FULL_DEBUG expected.\n");
              exit(1);
            }
          break;

        case 'f':
          /* config file */
          strncpy(config_path, optarg, MAXPATHLEN);
          break;

        case 'd':
          /* Detach or not detach ? */
          detach_flag = TRUE;
          break;

        case 'R':
          /* Shall we manage  RPCSEC_GSS ? */
          fprintf(stderr,
                  "\n\nThe -R flag is deprecated, use this syntax in the configuration file instead:\n\n");
          fprintf(stderr, "NFS_KRB5\n");
          fprintf(stderr, "{\n");
          fprintf(stderr, "\tPrincipalName = nfs@<your_host> ;\n");
          fprintf(stderr, "\tKeytabPath = /etc/krb5.keytab ;\n");
          fprintf(stderr, "\tActive_krb5 = TRUE ;\n");
          fprintf(stderr, "}\n\n\n");
          exit(1);
          break;

        case 'T':
          /* Dump the default configuration on stdout */
          my_nfs_start_info.dump_default_config = TRUE;
          break;

        case 'F':
          /* Flushes the data cache to the FSAL and purges the cache */
          my_nfs_start_info.flush_datacache_mode = TRUE;
          my_nfs_start_info.flush_behaviour = CACHE_CONTENT_FLUSH_AND_DELETE;
          my_nfs_start_info.nb_flush_threads = (unsigned int)atoi(optarg);
          my_nfs_start_info.lw_mark_trigger = FALSE;

          if(my_nfs_start_info.nb_flush_threads > NB_MAX_FLUSHER_THREAD)
            my_nfs_start_info.nb_flush_threads = NB_MAX_FLUSHER_THREAD;
          break;

        case 'S':
          /* Flushes the data cache to the FSAL, without purging the cache */
          my_nfs_start_info.flush_datacache_mode = TRUE;
          my_nfs_start_info.flush_behaviour = CACHE_CONTENT_FLUSH_SYNC_ONLY;
          my_nfs_start_info.nb_flush_threads = (unsigned int)atoi(optarg);
          my_nfs_start_info.lw_mark_trigger = FALSE;

          if(my_nfs_start_info.nb_flush_threads > NB_MAX_FLUSHER_THREAD)
            my_nfs_start_info.nb_flush_threads = NB_MAX_FLUSHER_THREAD;
          break;

        case 'P':
          /* Flushes the data like '-F' until low water mark is reached, then just sync */
          my_nfs_start_info.flush_datacache_mode = TRUE;
          my_nfs_start_info.flush_behaviour = CACHE_CONTENT_FLUSH_AND_DELETE;
          my_nfs_start_info.nb_flush_threads = (unsigned int)atoi(optarg);
          my_nfs_start_info.lw_mark_trigger = TRUE;

          if(my_nfs_start_info.nb_flush_threads > NB_MAX_FLUSHER_THREAD)
            my_nfs_start_info.nb_flush_threads = NB_MAX_FLUSHER_THREAD;
          break;

        case '?':
        case 'h':
        default:
          /* display the help */
          fprintf(stderr, usage, exec_name);
          exit(0);
          break;
        }
    }

  /* initialize memory and logging */
  nfs_prereq_init(exec_name, host_name, debug_level, log_path);

  /* Start in background, if wanted */
  if(detach_flag)
    {
#ifdef HAVE_DAEMON
        /* daemonize the process (fork, close xterm fds,
         * detach from parent process) */
        if (daemon(0, 0))
          LogFatal(COMPONENT_MAIN,
                   "Error detaching process from parent: %s",
                   strerror(errno));
#else
      /* Step 1: forking a service process */
      switch (son_pid = fork())
        {
        case -1:
          /* Fork failed */
          LogFatal(COMPONENT_MAIN,
                   "Could not start nfs daemon (fork error %d (%s)",
                   errno, strerror(errno));
          break;

        case 0:
          /* This code is within the son (that will actually work)
           * Let's make it the leader of its group of process */
          if(setsid() == -1)
            {
	      LogFatal(COMPONENT_MAIN,
	               "Could not start nfs daemon (setsid error %d (%s)",
	               errno, strerror(errno));
            }
          break;

        default:
          /* This code is within the father, it is useless, it must die */
          LogFullDebug(COMPONENT_MAIN, "Starting a son of pid %d", son_pid);
          exit(0);
          break;
        }
#endif
    }

  /* Make sure Linux file i/o will return with error if file size is exceeded. */
#ifdef _LINUX
  signal(SIGXFSZ, SIG_IGN);
#endif

  /* Set up for the signal handler.
   * Blocks the signals the signal handler will handle.
   */
  sigemptyset(&signals_to_block);
  sigaddset(&signals_to_block, SIGTERM);
  sigaddset(&signals_to_block, SIGHUP);
  if(pthread_sigmask(SIG_BLOCK, &signals_to_block, NULL) != 0)
    LogFatal(COMPONENT_MAIN,
             "Could not start nfs daemon, pthread_sigmask failed");

  /* Set the parameter to 0 before doing anything */
  memset((char *)&nfs_param, 0, sizeof(nfs_parameter_t));

#ifdef _USE_SHARED_FSAL
  nb_fsal = NB_AVAILABLE_FSAL ;
  if(nfs_get_fsalpathlib_conf(config_path, fsal_path_param, &nb_fsal))
    {
      LogMajor(COMPONENT_INIT,
               "NFS MAIN: Error parsing configuration file for FSAL dynamic lib param.");
      exit(1);
    }

  /* Keep track of the loaded FSALs */
  nfs_param.nb_loaded_fsal = nb_fsal ;

  for( i = 0 ; i < nb_fsal ; i++ )
    {
      if( FSAL_param_load_fsal_split( fsal_path_param[i], &fsalid, fsal_path_lib ) )
        {
          LogFatal(COMPONENT_INIT,
                   "NFS MAIN: Error parsing configuration file for FSAL path.");
          exit(1);
        }

      /* Keep track of the loaded FSALs */
      nfs_param.loaded_fsal[i] = fsalid ;

      LogEvent( COMPONENT_INIT,
	        "Loading FSAL module for %s", FSAL_fsalid2name( fsalid ) ) ;
   
      /* Load the FSAL library (if needed) */
      if(!FSAL_LoadLibrary(fsal_path_lib))
       {
         LogMajor(COMPONENT_INIT,
	          "NFS MAIN: Could not load FSAL dynamic library %s", fsal_path_lib);
         exit(1);
        }

     /* Set the FSAL id */
     FSAL_SetId( fsalid ) ;

     /* Get the FSAL functions */
     FSAL_LoadFunctions();

     /* Get the FSAL consts */
     FSAL_LoadConsts();
   } /* for */

#else
  /* Get the FSAL functions */
  FSAL_LoadFunctions();

  /* Get the FSAL consts */
  FSAL_LoadConsts();
#endif                          /* _USE_SHARED_FSAL */

  LogEvent(COMPONENT_MAIN,
           ">>>>>>>>>> Starting GANESHA NFS Daemon on FSAL/%s <<<<<<<<<<",
	   FSAL_GetFSName());

  /* initialize default parameters */

  nfs_set_param_default();

  /* parse configuration file */

  if(nfs_set_param_from_conf(&my_nfs_start_info))
    {
      LogFatal(COMPONENT_INIT, "Error parsing configuration file.");
    }

  /* check parameters consitency */

  if(nfs_check_param_consistency())
    {
      LogFatal(COMPONENT_INIT,
	       "Inconsistent parameters found, could have significant impact on the daemon behavior");
    }

  /* Everything seems to be OK! We can now start service threads */
  nfs_start(&my_nfs_start_info);

  return 0;

}<|MERGE_RESOLUTION|>--- conflicted
+++ resolved
@@ -66,16 +66,6 @@
 int debug_level = -1;
 int detach_flag = FALSE;
 char ganesha_exec_path[MAXPATHLEN];
-
-<<<<<<< HEAD
-extern fsal_functions_t fsal_functions;
-extern fsal_const_t fsal_consts;
-=======
-/* States managed by signal handler */
-extern unsigned int sigusr1_triggered ;
-extern unsigned int sigterm_triggered ;
-extern unsigned int sighup_triggered  ;
->>>>>>> 48296346
 
 /* command line syntax */
 
